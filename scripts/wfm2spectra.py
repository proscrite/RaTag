--- conflicted
+++ resolved
@@ -30,7 +30,6 @@
     plt.title('Histogram of Peaks from Waveform Files')
     plt.show()
 
-<<<<<<< HEAD
 def analyse_analog_file(file):
     wf = wfm2read(file, verbose=False)
     V, t = wf[0], wf[1]  # in mV and ns
@@ -49,7 +48,6 @@
         peaks = analyse_analog_file(file)
         all_peaks.append(peaks)
     return np.concatenate(all_peaks)
-=======
 def get_baseline(V, t):
     """Estimate the baseline of the waveform."""
     return np.mean(V[:200])
@@ -59,7 +57,6 @@
     V, t = wf[0], wf[1]
     bs = get_baseline(V, t)
     return V.max() - bs
->>>>>>> 4958009a
 
 if __name__ == "__main__":
     

from glob import glob
import numpy as np
import sys
from scipy.signal import find_peaks
import matplotlib.pyplot as plt

# from .wfm2read_fast import wfm2read
from RaTag.scripts.wfm2read_fast import wfm2read

<<<<<<< HEAD
def get_peak_volts(y):
=======
def get_peak_volts(V):
>>>>>>> b9e3da01
    """
    Function to read all waveform files in a directory and extract peaks.
    :param file_path: Path to the directory containing waveform files.
    :return: List of peaks found in the waveform files.
    """
<<<<<<< HEAD
    peaks, props = find_peaks(y, height=1, distance=1000, prominence=1)
    volts = y[peaks]
=======
    peaks, props = find_peaks(V, height=1, distance=1000, prominence=1)
    
    if len(peaks) >1:
        # Keep only the highest peak
        highest_peak_index = np.argmax(props['peak_heights'])
        peaks = [peaks[highest_peak_index]]
    volts = V[peaks]
>>>>>>> b9e3da01
    return volts

def histogram_voltages(volts):
    """Function to plot histogram of peaks."""
    plt.hist(volts, bins=100, edgecolor='black')
    plt.xlabel('Peak Value')
    plt.ylabel('Frequency')
    plt.title('Histogram of Peaks from Waveform Files')
    plt.show()

<<<<<<< HEAD
def get_baseline(V, npoints = 200):
=======
def analyse_analog_file(file):
    wf = wfm2read(file, verbose=False)
    V, t = wf[0], wf[1]  # in mV and ns
    peaks = []
    if len(V.shape) > 1:
        for v in V:
            peaks.append(alpha_peaks(v))
    else:
        peaks.append(alpha_peaks(V))
    return np.array(peaks)

def compute_analog_path(path):
    files = sorted(glob(path + '/*.wfm') )
    all_peaks = []
    for file in files:
        peaks = analyse_analog_file(file)
        all_peaks.append(peaks)
    return np.concatenate(all_peaks)
def get_baseline(V, t):
>>>>>>> b9e3da01
    """Estimate the baseline of the waveform."""
    return np.mean(V[:npoints])

def alpha_peak(V, npoints_bs = 200):
    bs = get_baseline(V, npoints_bs)
    V = V - bs
    return V.max() / 1.058

def analyze_file_source(file):
    wf = wfm2read(file)
    V, t = wf[0], wf[1]
    peaks = []
    if len(V.shape) > 1:
        for v in V:
            peaks.append(alpha_peak(v))
    else:   
        peaks.append(alpha_peak(V))
    peaks = np.array(peaks)
    return peaks

if __name__ == "__main__":
    

    if len(sys.argv) < 2:
        print("Usage: python wfm2spectra.py <path_to_wfm_files>")
        sys.exit(1)

    path = sys.argv[1]
    peaks = get_peak_volts(path)
    print(f"Found {len(peaks)} peaks in {path}")
    print(f"Peaks: {peaks}")
    histogram_voltages(peaks)<|MERGE_RESOLUTION|>--- conflicted
+++ resolved
@@ -7,20 +7,12 @@
 # from .wfm2read_fast import wfm2read
 from RaTag.scripts.wfm2read_fast import wfm2read
 
-<<<<<<< HEAD
-def get_peak_volts(y):
-=======
 def get_peak_volts(V):
->>>>>>> b9e3da01
     """
     Function to read all waveform files in a directory and extract peaks.
     :param file_path: Path to the directory containing waveform files.
     :return: List of peaks found in the waveform files.
     """
-<<<<<<< HEAD
-    peaks, props = find_peaks(y, height=1, distance=1000, prominence=1)
-    volts = y[peaks]
-=======
     peaks, props = find_peaks(V, height=1, distance=1000, prominence=1)
     
     if len(peaks) >1:
@@ -28,7 +20,6 @@
         highest_peak_index = np.argmax(props['peak_heights'])
         peaks = [peaks[highest_peak_index]]
     volts = V[peaks]
->>>>>>> b9e3da01
     return volts
 
 def histogram_voltages(volts):
@@ -39,9 +30,6 @@
     plt.title('Histogram of Peaks from Waveform Files')
     plt.show()
 
-<<<<<<< HEAD
-def get_baseline(V, npoints = 200):
-=======
 def analyse_analog_file(file):
     wf = wfm2read(file, verbose=False)
     V, t = wf[0], wf[1]  # in mV and ns
@@ -61,7 +49,6 @@
         all_peaks.append(peaks)
     return np.concatenate(all_peaks)
 def get_baseline(V, t):
->>>>>>> b9e3da01
     """Estimate the baseline of the waveform."""
     return np.mean(V[:npoints])
 

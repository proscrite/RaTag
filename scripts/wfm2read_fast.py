# Python 3.9 compatible version of wfm2read (complete, fixed to read full waveform)
import os
import struct
import numpy as np
import sys
import array
import matplotlib.pyplot as plt

def rd_unpack(f, format_str, byteorder):
    return struct.unpack(byteorder+format_str, f.read(struct.calcsize(format_str)))[0]

def rd_unpack_a(f, num_bytes, format_str, byteorder):
    return [rd_unpack(f, format_str, byteorder) for _ in range(num_bytes)]

def get_edim(fid, byteorder, wfm_version):
    dim = {}
    dim['dim_scale'] = rd_unpack(fid,'d',byteorder)
    dim['dim_offset'] = rd_unpack(fid,'d',byteorder)
    dim['dim_size'] = rd_unpack(fid,'I',byteorder)
    dim['units'] = rd_unpack(fid, '20s', byteorder).decode(errors='ignore').split('\x00')[0]
    dim['dim_extent_min'] = rd_unpack(fid,'d',byteorder)
    dim['dim_extent_max'] = rd_unpack(fid,'d',byteorder)
    dim['dim_resolution'] = rd_unpack(fid,'d',byteorder)
    dim['dim_ref_point'] = rd_unpack(fid,'d',byteorder)
    dim['format'] = rd_unpack_a(fid,4,'b',byteorder)
    dim['storage_type'] = rd_unpack_a(fid,4,'b',byteorder)
    dim['n_value'] = rd_unpack(fid,'i',byteorder)
    dim['over_range'] = rd_unpack(fid,'i',byteorder)
    dim['under_range'] = rd_unpack(fid,'i',byteorder)
    dim['high_range'] = rd_unpack(fid,'i',byteorder)
    dim['low_range'] = rd_unpack(fid,'i',byteorder)
    dim['user_scale'] = rd_unpack(fid,'d',byteorder)
    dim['user_units'] = rd_unpack(fid,'20s',byteorder).decode(errors='ignore').split('\x00')[0]
    dim['user_offset'] = rd_unpack(fid,'d',byteorder)
    dim['point_density'] = rd_unpack(fid,'d',byteorder) if wfm_version >= 3 else rd_unpack(fid,'I',byteorder)
    dim['href'] = rd_unpack(fid,'d',byteorder)
    dim['trig_delay'] = rd_unpack(fid,'d',byteorder)
    return dim

def get_idim(fid, byteorder, wfm_version):
    dim = {}
    dim['dim_scale'] = rd_unpack(fid,'d',byteorder)
    dim['dim_offset'] = rd_unpack(fid,'d',byteorder)
    dim['dim_size'] = rd_unpack(fid,'I',byteorder)
    dim['units'] = rd_unpack(fid, '20s', byteorder).decode(errors='ignore').split('\x00')[0]
    dim['dim_extent_min'] = rd_unpack(fid,'d',byteorder)
    dim['dim_extent_max'] = rd_unpack(fid,'d',byteorder)
    dim['dim_resolution'] = rd_unpack(fid,'d',byteorder)
    dim['dim_ref_point'] = rd_unpack(fid,'d',byteorder)
    dim['spacing'] = rd_unpack(fid,'I',byteorder)
    dim['user_scale'] = rd_unpack(fid,'d',byteorder)
    dim['user_units'] = rd_unpack(fid,'20s',byteorder).decode(errors='ignore').split('\x00')[0]
    dim['user_offset'] = rd_unpack(fid,'d',byteorder)
    dim['point_density'] = rd_unpack(fid,'d',byteorder) if wfm_version >= 3 else rd_unpack(fid,'I',byteorder)
    dim['href'] = rd_unpack(fid,'d',byteorder)
    dim['trig_delay'] = rd_unpack(fid,'d',byteorder)
    return dim

def wfm2read(filename, datapoints=None, step=1, startind=0, verbose=False):
    if not filename.endswith('.wfm') or not os.path.exists(filename):
        raise FileNotFoundError(f"Invalid file name: {filename}")

    with open(filename, 'rb') as fid:
        info = {}
        info['byte_order_verification'] = '{:04X}'.format(struct.unpack('H', fid.read(2))[0])
        byteorder = '<' if info['byte_order_verification'] == '0F0F' else '>'
        version_str = struct.unpack(byteorder + '8s', fid.read(8))[0].decode(errors='ignore')
        wfm_version = int(version_str.split('#')[1])

        info['versioning_number'] = version_str
        info['num_digits_in_byte_count'] = rd_unpack(fid,'B',byteorder)
        info['num_bytes_to_EOF'] = rd_unpack(fid,'i',byteorder)
        info['num_bytes_per_point'] = rd_unpack(fid,'B',byteorder)
        info['byte_offset_to_beginning_of_curve_buffer'] = rd_unpack(fid,'I',byteorder)
        info['horizontal_zoom_scale_factor'] = rd_unpack(fid,'i',byteorder)
        info['horizontal_zoom_position'] = rd_unpack(fid,'f',byteorder)
        info['vertical_zoom_scale_factor'] = rd_unpack(fid,'d',byteorder)
        info['vertical_zoom_position'] = rd_unpack(fid,'f',byteorder)
        info['waveform_label'] = rd_unpack(fid,'32s',byteorder).decode(errors='ignore').split('\x00')[0]
        info['N'] = rd_unpack(fid,'I',byteorder)
        info['size_of_waveform_header'] = rd_unpack(fid,'H',byteorder)

        fid.read(4)  # setType
        fid.read(4)  # wfmCnt
        fid.read(24)
        fid.read(4)
        fid.read(4)
        fid.read(4)
        fid.read(4)
        fid.read(16)
        fid.read(4)
        fid.read(4)
        fid.read(4)

        if wfm_version >= 2:
            fid.read(2)  # summary_frame_type

        fid.read(4)
        fid.read(8)

        info['ed1'] = get_edim(fid, byteorder, wfm_version)
        info['ed2'] = get_edim(fid, byteorder, wfm_version)
        info['id1'] = get_idim(fid, byteorder, wfm_version)
        info['id2'] = get_idim(fid, byteorder, wfm_version)

        fid.read(4)  # tb1 spacing
        fid.read(4)
        fid.read(4)
        fid.read(4)  # tb2 spacing
        fid.read(4)
        fid.read(4)

        info['real_point_offset'] = rd_unpack(fid,'I',byteorder)
        info['tt_offset'] = rd_unpack(fid,'d',byteorder)
        info['frac_sec'] = rd_unpack(fid,'d',byteorder)
        info['GMT_sec'] = rd_unpack(fid,'i',byteorder)
        info['state_flags'] = rd_unpack(fid,'I',byteorder)
        fid.read(4)
        fid.read(2)
        info['precharge_start_offset'] = rd_unpack(fid,'I',byteorder)
        info['data_start_offset'] = rd_unpack(fid,'I',byteorder)
        info['postcharge_start_offset'] = rd_unpack(fid,'I',byteorder)
        fid.read(4)
        info['end_of_curve_buffer_offset'] = rd_unpack(fid,'I',byteorder)

        data_format_map = {
            0: 'h', 1: 'i', 2: 'I', 3: 'Q',
            4: 'f', 5: 'd', 6: 'B', 7: 'b'
        }
        dfmt = info['ed1']['format'][0]
        if dfmt not in data_format_map or (dfmt in [6, 7] and wfm_version < 3):
            raise ValueError("Invalid data format or file version")

        data_format = data_format_map[dfmt]

        offset = info['byte_offset_to_beginning_of_curve_buffer'] + \
                 info['data_start_offset'] + \
                 startind * info['num_bytes_per_point']
        fid.seek(offset)

        nop_all = (info['postcharge_start_offset'] - info['data_start_offset']) // info['num_bytes_per_point']
        nop = nop_all - startind
        Nframes = info['N']
        pts_per_frame = nop_all if Nframes > 0 else nop_all

<<<<<<< HEAD
        # print(f'len V = {nop_all}, Nframes = {Nframes}, pts_per_frame = {pts_per_frame}')
=======
        
>>>>>>> b9e3da01
        if  Nframes > 1:
            datapoints = nop_all * Nframes
        
        elif datapoints is None:
            datapoints = int(nop // step)
        else:
            if datapoints > nop:
                datapoints = int(nop // step)

        if verbose:
            print(f"Reading {datapoints} data points from {filename} starting at index {startind} with step {step}")
        values = array.array(data_format)
        values.frombytes(fid.read(struct.calcsize(data_format) * datapoints))
        values = np.array(values)

        t = info['id1']['dim_offset'] + info['id1']['dim_scale'] * np.arange(startind, startind + datapoints * step, step)
        y = info['ed1']['dim_offset'] + info['ed1']['dim_scale'] * values
        
        if Nframes > 1:
            points_per_frame = datapoints // Nframes
            # print(f"Reshaping V to ({Nframes}, {points_per_frame})")
            y = y.reshape((Nframes, -1))
            t = t[:points_per_frame]

        ind_over = np.where(values == info['ed1']['over_range'])[0]
        ind_under = np.where(values <= -info['ed1']['over_range'])[0]

        info['yunit'] = info['ed1']['units']
        info['tunit'] = info['id1']['units']
        info['yres'] = info['ed1']['dim_resolution']
        info['samplingrate'] = 1 / info['id1']['dim_scale']
        info['nop'] = datapoints

        return y, t, info, ind_over, ind_under

if __name__ == "__main__":
    file_wfm = sys.argv[1]
    y, t, info, ind_over, ind_under = wfm2read(file_wfm)
    plt.plot(t, y)
    plt.xlabel(info['tunit'])
    plt.ylabel(info['yunit'])
    plt.title("Tektronix WFM Waveform")
    plt.show()<|MERGE_RESOLUTION|>--- conflicted
+++ resolved
@@ -143,11 +143,7 @@
         Nframes = info['N']
         pts_per_frame = nop_all if Nframes > 0 else nop_all
 
-<<<<<<< HEAD
-        # print(f'len V = {nop_all}, Nframes = {Nframes}, pts_per_frame = {pts_per_frame}')
-=======
         
->>>>>>> b9e3da01
         if  Nframes > 1:
             datapoints = nop_all * Nframes
         
